#!/usr/bin/python

# This file is part of Timestat.
#
# Timestat is free software: you can redistribute it and/or modify it under the
# terms of the GNU General Public License as published by the Free Software
# Foundation, either version 3 of the License, or (at your option) any later
# version.
#
# Timestat is distributed in the hope that it will be useful, but WITHOUT ANY
# WARRANTY; without even the implied warranty of MERCHANTABILITY or FITNESS FOR
# A PARTICULAR PURPOSE.  See the GNU General Public License for more details.
#
# You should have received a copy of the GNU General Public License along with
# Timestat.  If not, see <http://www.gnu.org/licenses/>.

# Copyright (C) 2009 Csaba Hoch

"""Program for creating time statistics about activities one does.

Handy lines in .bashrc:

    function L
    # Adding a new action to the action file.
    {
        echo "[`date '+20%y-%m-%d %H:%M:%S'`]" "$@" >> .../myactionfile
    }

    function LE
    # Editing the action file.
    {
        gvim .../myactionfile
    }

    export ACTIONFILES=.../myactionfile

Example (assuming the previous lines are in bashrc):
    $ L mywork         # starting working on 'mywork'
    $ L stop           # 20 minutes later, stopping working on 'mywork'
    $ L 10 myotherwork # add 10 minutes to 'myotherwork'
    $ cat .../myactionfile
    [2009-07-25 20:33:07] mywork
    [2009-07-25 20:53:11] stop
    [2009-07-25 20:54:11] 10 myotherwork
    $ ./timestat.py
    {'myotherwork': 10, 'mywork': 20}
"""

from __future__ import with_statement
import sys
import re
import datetime
import optparse
import os

class ReMatch():

    def match(self, *args, **kw):
        self.r = re.match(*args, **kw)
        return self.r

    def __getattr__(self, attr):
        return getattr(self.r, attr)


class Action:

    def __str__(self):
        return ('<Action: '
                'datetime="%s" '
                'text=%s>' %
                (self.datetime, repr(self.text)))

    def __lt__(self, other):
        if self.type == 'interval':
            return True # intervals first
        else:
            return self.datetime < other.datetime

    def calc(self):
        r = ReMatch()
        if self.text == '':
            return False
        if self.text == 'stop':
            self.type = 'stop'
        elif r.match('^([^ ]+)$', self.text):
            self.type = 'start'
            self.activity = r.group(1)
        elif r.match('^([^ ]+) ([^ ]+)$', self.text):
            self.type = 'interval'
            self.timelen = int(r.group(1))
            self.activity = r.group(2)
        else:
            print 'WARNING: Incorrect line'
            return False
        return True

    def between(self, since, until):
        return ((since == None or self.datetime.date() >= since) and
                (until == None or self.datetime.date() <= until))


def parse_actionfile(filename):
    actions = []
    with open(filename) as f:
        #for line_number, line in enumerate(f):
        #    line_number += 1
        for line in f:
            line = line.strip()
            if line != '':
                try:
                    r = re.match(
                            r'\[(?P<year>\d\d\d\d)-'
                            r'(?P<month>\d\d)-'
                            r'(?P<day>\d\d) '
                            r'(?P<hour>\d\d):'
                            r'(?P<minute>\d\d):'
                            r'(?P<second>\d\d)\] '
                            r'(?P<text>.*)',
                            line)
                    assert(r != None)
                    action = Action()
                    action.datetime = \
                        datetime.datetime(
                            int(r.group('year')),
                            int(r.group('month')),
                            int(r.group('day')),
                            int(r.group('hour')),
                            int(r.group('minute')),
                            int(r.group('second')))
                    action.text = r.group('text')
                    add = action.calc()
                    if add:
                        actions.append(action)
                except Exception:
                    print 'WARNING: Incorrect line'
    return actions

def collect_activities(actions):

    activities = {}

    def add_activity(activity, timelen):
        """Adds an activity to the dict."""
        activities[activity] = activities.get(activity, 0) + timelen

    current = None
    for index, action in enumerate(actions):
        if action.type == 'interval':
            add_activity(action.activity, action.timelen)
        elif action.type == 'stop':
            pass
        elif action.type == 'start':
            if index+1 < len(actions):
                nextactiontime = actions[index+1].datetime
            else:
                nextactiontime = datetime.datetime.now()
                current = action
            add_activity(
                action.activity,
                (nextactiontime - action.datetime).seconds / 60)

    return activities, current

def collect_actions_2(actions):

    actions_res = []

    def add_action(activity, startime, timelen):
        """Adds an activity to the dict."""
        action = Action()
        action.text = activity
        action.datetime = startime
        action.timelen = timelen
        actions_res.append(action)

    for index, action in enumerate(actions):
        if action.type == 'interval':
            add_action(action.activity, action.datetime, action.timelen)
        elif action.type == 'stop':
            pass
        elif action.type == 'start':
            if index+1 < len(actions):
                nextactiontime = actions[index+1].datetime
            else:
                nextactiontime = datetime.datetime.now()
            add_action(
                action.activity,
                action.datetime,
                (nextactiontime - action.datetime).seconds / 60)

    return actions_res

def date_str_to_date(s):
    r = re.match('(\d\d\d\d)-(\d\d)-(\d\d)', s)
    return \
        datetime.date(
            int(r.group(1)),
            int(r.group(2)),
            int(r.group(3)))

def parse_args():

    parser = optparse.OptionParser()

    parser.add_option('--since', dest='since',
                      help='Work with actions since this date. (yyyy-mm-dd)')
    parser.add_option('--until', dest='until',
                      help='Work with actions until this date. (yyyy-mm-dd)')
    parser.add_option('-f', '--actionfiles', dest='actionfiles',
                      help='Action files, separated with colon')
    parser.add_option('-w', dest='weekly_sum',
                      action='store_true', default=False,
                      help='Print a weekly summary.')
    parser.add_option('-s', '--sum', dest='sum',
                      action='store_true', default=False,
                      help='Print only the sum of the activity time.')
    parser.add_option('-i', '--ignore-activities', dest='ignore_activities',
                      default='',
                      help='Ignores the given activities. The activities are '
                      'separated by colons.')
    parser.add_option('-H', '--hour', dest='hour',
                      action='store_true', default=False,
                      help='Print in HH:MM format.')
    parser.add_option('-c', '--current', dest='current',
                      action='store_true', default=False,
                      help='Display the name of ongoing task, if any.')

    options, args = parser.parse_args()

    if options.since is not None:
        options.since = date_str_to_date(options.since)
    if options.until is not None:
        options.until = date_str_to_date(options.until)

    if options.actionfiles is not None:
        options.actionfiles = options.actionfiles.split(':')
    elif os.getenv('ACTIONFILES') is not None:
        options.actionfiles = os.getenv('ACTIONFILES').split(':')
    else:
        print 'You should set either the ACTIONFILES environment variable or '
        print 'give --actionfiles argument!'
        sys.exit(0)

    return options, args

def to_hour(i):
    return '%02d:%02d' % (i / 60, i % 60)

def main():
    options, args = parse_args()
    actions = []
    for actionfile in options.actionfiles:
        actions += parse_actionfile(actionfile)
    actions.sort()
    actions = [ action for action in actions
                if action.between(options.since, options.until) ]

    ignored_activities = \
        set(options.ignore_activities.split(':')) - set([''])

    if options.weekly_sum:
        actions = collect_actions_2(actions)
        d = {}
        for action in actions:
            if action.text not in ignored_activities:
                x = int(action.datetime.strftime("%W"))
                d.setdefault(x, 0)
                d[x] += action.timelen
        for k in sorted(d.keys()):
            print k,
            print 'x' * (d[k] / 60)

    else:
<<<<<<< HEAD
        d = collect_activities(actions)
        keys = d.keys()
        for activity in keys:
            if activity in ignored_activities:
                del d[activity]
        if options.sum:
=======
        d, c = collect_activities(actions)
        if options.current:
            if c is not None:
                time = (datetime.datetime.now() - c.datetime).seconds / 60
                print '%s:%d' % (c.text, time)
        elif options.sum:
>>>>>>> 0d5602ed
            time_sum = sum(d.values())
            if options.hour:
                time_sum = to_hour(time_sum)
            print time_sum
        else:
            if options.hour:
                d2 = {}
                for key, value in d.items():
                    d2[key] = to_hour(value)
            else:
                d2 = d
            for key, value in sorted(d2.items()):
                print '%s: %s' % (key, value)

main()<|MERGE_RESOLUTION|>--- conflicted
+++ resolved
@@ -272,21 +272,19 @@
             print 'x' * (d[k] / 60)
 
     else:
-<<<<<<< HEAD
-        d = collect_activities(actions)
+        d, c = collect_activities(actions)
+
+        # Removing ignored activities
         keys = d.keys()
         for activity in keys:
             if activity in ignored_activities:
                 del d[activity]
-        if options.sum:
-=======
-        d, c = collect_activities(actions)
+
         if options.current:
             if c is not None:
                 time = (datetime.datetime.now() - c.datetime).seconds / 60
                 print '%s:%d' % (c.text, time)
         elif options.sum:
->>>>>>> 0d5602ed
             time_sum = sum(d.values())
             if options.hour:
                 time_sum = to_hour(time_sum)
